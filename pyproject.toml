requires = ["hatchling", "hatch-vcs"]
build-backend = "hatchling.build"

[project]
name = "research_index_backend"
dynamic = ["version"]
description = 'A data cleaning and ingest tool for the CCG Research Index'
readme = "readme.md"
requires-python = ">=3.10"
license = {file = "LICENSE.txt"}
keywords = []
authors = [
  { name = "Will Usher", email = "wusher@kth.se" },
]
classifiers = [
  "Development Status :: 4 - Beta",
  "Programming Language :: Python",
  "Programming Language :: Python :: 3.10",
  "Programming Language :: Python :: 3.11",
  "Programming Language :: Python :: 3.12",
  "Programming Language :: Python :: 3.13",
  "Programming Language :: Python :: Implementation :: CPython",
  "Programming Language :: Python :: Implementation :: PyPy",
]
<<<<<<< HEAD
dependencies = ["tqdm", "pandas", "rdflib", "requests", "requests_cache", "python-dotenv", "neo4j"]
=======
dependencies = ["tqdm", "gqlalchemy", "pandas", "rdflib", "requests", "requests_cache", "python-dotenv"]
>>>>>>> 682c85b0

[project.urls]
Documentation = "https://github.com/ClimateCompatibleGrowth/research_index_backend#readme"
Issues = "https://github.com/ClimateCompatibleGrowth/research_index_backend/issues"
Source = "https://github.com/ClimateCompatibleGrowth/research_index_backend"

[tool.hatch.version]
source = "vcs"

[project.scripts]
research_index = "research_index_backend:entry_point"

[tool.hatch.envs.default]
dependencies = [
  "coverage[toml]>=6.5",
  "pytest",
]
[tool.hatch.envs.default.scripts]
test = "pytest {args:tests}"
test-cov = "coverage run -m pytest {args:tests}"
cov-report = [
  "- coverage combine",
  "coverage report",
]
cov = [
  "test-cov",
  "cov-report",
]

[[tool.hatch.envs.all.matrix]]
python = ["3.10", "3.11", "3.12", "3.13"]

[tool.hatch.envs.types]
dependencies = [
  "mypy>=1.0.0",
]
[tool.hatch.envs.types.scripts]
check = "mypy --install-types --non-interactive {args:src/research_index_backend tests}"

[tool.coverage.run]
source_pkgs = ["research_index_backend", "tests"]
branch = true
parallel = true
omit = [
  "src/research_index_backend/__about__.py",
]

[tool.coverage.paths]
research_index_backend = ["src/research_index_backend", "*/research-index-backend/src/research_index_backend"]
tests = ["tests", "*/research-index-backend/tests"]

[tool.coverage.report]
exclude_lines = [
  "no cov",
  "if __name__ == .__main__.:",
  "if TYPE_CHECKING:",
]

[tool.black]
line-length=79

[tool.isort]
profile = "black"<|MERGE_RESOLUTION|>--- conflicted
+++ resolved
@@ -22,11 +22,7 @@
   "Programming Language :: Python :: Implementation :: CPython",
   "Programming Language :: Python :: Implementation :: PyPy",
 ]
-<<<<<<< HEAD
 dependencies = ["tqdm", "pandas", "rdflib", "requests", "requests_cache", "python-dotenv", "neo4j"]
-=======
-dependencies = ["tqdm", "gqlalchemy", "pandas", "rdflib", "requests", "requests_cache", "python-dotenv"]
->>>>>>> 682c85b0
 
 [project.urls]
 Documentation = "https://github.com/ClimateCompatibleGrowth/research_index_backend#readme"
