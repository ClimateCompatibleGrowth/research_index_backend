--- conflicted
+++ resolved
@@ -11,15 +11,9 @@
     def __init__(self):
         load_dotenv()
 
-<<<<<<< HEAD
-        self.mg_host: str = str(os.getenv("MG_HOST", None))
-        self.mg_port: int = int(os.getenv("MG_PORT"))
-        self.mg_port_alt: int = int(os.getenv("MG_PORT_ALT"))
-=======
         self.mg_host: str = os.getenv("MG_HOST", "127.0.0.1")
         self.mg_port: int = int(os.getenv("MG_PORT", 7687))
         self.mg_port_alt: int = int(os.getenv("MG_PORT_ALT", 7444))
->>>>>>> 682c85b0
 
         self.orcid_name_similarity_threshold: float = float(
             os.getenv("ORCID_NAME_SIMILARITY_THRESHOLD", 0.8)
